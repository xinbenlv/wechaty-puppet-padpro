{
  "name": "wechaty-puppet-padpro",
<<<<<<< HEAD
  "version": "0.0.28",
=======
  "version": "0.0.27",
>>>>>>> 45bf4db4
  "description": "Padpro Puppet for Wechaty",
  "directories": {
    "example": "examples"
  },
  "main": "dist/src/index.js",
  "typings": "dist/src/index.d.ts",
  "engines": {
    "wechaty": ">=0.19.145"
  },
  "scripts": {
    "clean": "shx rm -fr dist/*",
    "dist": "npm run clean && tsc && cp -R src/gateway/proto-ts/ dist/src/gateway/proto-ts/",
    "pack": "npm pack",
    "lint": "npm run lint:ts && npm run lint:md",
    "lint:md": "markdownlint README.md",
    "lint:ts": "tslint --project tsconfig.json && tsc --noEmit",
    "test": "npm run lint && npm run test:unit && npm run test:int",
    "test:pack": "bash -x scripts/npm-pack-testing.sh",
    "test:unit": "blue-tape -r ts-node/register \"src/**/*.spec.ts\"",
    "test:int": "blue-tape -r ts-node/register \"src/*.spec.ts\" \"tests/**/*.spec.ts\""
  },
  "repository": {
    "type": "git",
    "url": "git+https://github.com/botorange/wechaty-puppet-padpro.git"
  },
  "keywords": [
    "chatie",
    "wechaty",
    "puppet",
    "padpro",
    "wechat",
    "chatbot",
    "sdk"
  ],
  "author": "Rui LI <ruiruibupt@gmail.com>",
  "license": "Apache-2.0",
  "bugs": {
    "url": "https://github.com/botorange/wechaty-puppet-padpro/issues"
  },
  "devDependencies": {
    "@types/blue-tape": "^0.1.31",
    "@types/fs-extra": "^5.0.3",
    "@types/google-protobuf": "^3.2.7",
    "@types/http-proxy-agent": "^2.0.0",
    "@types/lru-cache": "^4.1.1",
    "@types/md5": "^2.1.33",
    "@types/node": "^10.5.1",
    "@types/normalize-package-data": "^2.4.0",
    "@types/promise-retry": "^1.1.2",
    "@types/public-ip": "^2.4.0",
    "@types/qr-image": "^3.2.1",
    "@types/raven": "^2.5.1",
    "@types/read-pkg-up": "^3.0.1",
    "@types/semver": "^5.5.0",
    "@types/sinon": "^7.0.0",
    "@types/uuid": "^3.4.4",
    "@types/xml2js": "^0.4.3",
    "blue-tape": "^1.0.0",
    "cuid": "^2.1.2",
    "file-box": "^0.8.23",
    "git-scripts": "^0.2.1",
    "markdownlint-cli": "^0.13.0",
    "memory-card": "^0.6.8",
    "qrcode-terminal": "^0.12.0",
    "shx": "^0.3.1",
    "sinon": "^7.1.1",
    "ts-node": "^7.0.0",
    "tslint": "^5.11.0",
    "tslint-config-standard": "^8.0.1",
    "typescript": "^3.0.1"
  },
  "git": {
    "scripts": {
      "pre-push": "./scripts/pre-push.sh"
    }
  },
  "peerDependencies": {
    "file-box": "^0.8.23",
    "wechaty-puppet": "^0.15.1"
  },
  "homepage": "https://github.com/botorange/wechaty-puppet-padpro#readme",
  "dependencies": {
    "@babel/runtime": "7.2.0",
    "@xanthous/file-box": "^0.8.27",
    "@xanthous/wav-file-info": "^0.0.9",
    "array-flatten": "^2.1.1",
    "axios": "^0.18.0",
    "emoji-regex": "^7.0.0",
    "fast-xml-parser": "^3.12.0",
    "flash-store": "^0.7.1",
    "fs-extra": "^7.0.1",
    "get-mp3-duration": "^1.0.0",
    "google-protobuf": "^3.6.1",
    "grpc": "^1.14.1",
    "he": "^1.1.1",
    "http-proxy-agent": "^2.1.0",
    "jimp": "^0.5.6",
    "jsqr": "^1.1.0",
    "lru-cache": "^5.1.1",
    "md5": "^2.2.1",
    "promise-retry": "^1.1.1",
    "public-ip": "^3.0.0",
    "qr-image": "^3.2.0",
    "qrcode": "^1.2.2",
    "read-pkg-up": "^4.0.0",
    "request": "^2.87.0",
    "request-promise": "^4.2.2",
    "rx-queue": "^0.6.1",
    "rxjs": "^6.2.1",
    "socks5-client": "^1.2.6",
    "socks5-http-client": "^1.0.4",
    "uuid": "^3.3.2",
    "wechaty-puppet": "^0.15.1",
    "xml2js": "^0.4.19"
  }
}<|MERGE_RESOLUTION|>--- conflicted
+++ resolved
@@ -1,10 +1,6 @@
 {
   "name": "wechaty-puppet-padpro",
-<<<<<<< HEAD
   "version": "0.0.28",
-=======
-  "version": "0.0.27",
->>>>>>> 45bf4db4
   "description": "Padpro Puppet for Wechaty",
   "directories": {
     "example": "examples"
