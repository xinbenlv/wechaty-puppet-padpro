--- conflicted
+++ resolved
@@ -1,10 +1,6 @@
 {
   "name": "wechaty-puppet-padpro",
-<<<<<<< HEAD
-  "version": "0.0.60",
-=======
-  "version": "0.2.0",
->>>>>>> 7b50accc
+  "version": "0.2.1",
   "description": "Padpro Puppet for Wechaty",
   "directories": {
     "example": "examples"
